--- conflicted
+++ resolved
@@ -1,13 +1,10 @@
 import re
-<<<<<<< HEAD
-
-=======
+from datetime import datetime
+from typing import Dict, List, Tuple
+
 import numpy as np
->>>>>>> d99ec941
 import pandas as pd
 import yfinance as yf
-from typing import Tuple, List, Dict
-from datetime import datetime
 
 
 def fetch_ftse_tickers():
@@ -88,18 +85,20 @@
     market_data_df.index = range(1, len(market_data_df) + 1)
     return market_data_df
 
-<<<<<<< HEAD
-=======
-def get_drift_and_volatility(tickers: List[str], lookback_days: int = 252) -> Dict[str, Tuple[float, float]]:
-    """
-    Computes the annualized drift and volatility for multiple stocks using historical data.
+
+def get_drift_and_volatility(
+    tickers: List[str], lookback_days: int = 252
+) -> Dict[str, Tuple[float, float]]:
+    """Computes the annualized drift and volatility for multiple stocks using historical
+    data.
 
     Args:
         tickers (List[str]): List of ticker symbols (e.g., ['AAPL', 'MSFT']).
         lookback_days (int): Number of trading days to look back (default 252 ~ 1 year).
 
     Returns:
-        Dict[str, Tuple[float, float]]: Dictionary mapping ticker to (annualized_drift, annualized_volatility)
+        Dict[str, Tuple[float, float]]: Dictionary mapping ticker to (annualized_drift,
+        annualized_volatility)
     """
     results = {}
     current_date = pd.to_datetime(datetime.today())
@@ -108,10 +107,10 @@
     # Download all tickers at once
     data = yf.download(
         tickers,
-        start=start_date.strftime('%Y-%m-%d'),
-        end=current_date.strftime('%Y-%m-%d'),
-        group_by='ticker',
-        auto_adjust=False
+        start=start_date.strftime("%Y-%m-%d"),
+        end=current_date.strftime("%Y-%m-%d"),
+        group_by="ticker",
+        auto_adjust=False,
     )
 
     # If only one ticker, data won't have multi-level columns, fix this:
@@ -126,8 +125,8 @@
             ticker_data = data[ticker]
 
             # Prefer 'Adj Close', fallback to 'Close'
-            if 'Close' in ticker_data.columns:
-                price_col = 'Close'
+            if "Close" in ticker_data.columns:
+                price_col = "Close"
             else:
                 raise ValueError(f"No usable price column found for {ticker}.")
 
@@ -135,11 +134,16 @@
             available_days = len(ticker_data)
 
             if available_days < 2:
-                raise ValueError(f"Not enough data to compute drift and volatility for {ticker} (only {available_days} day(s) available).")
+                raise ValueError(
+                    f"Not enough data to compute drift and volatility for {ticker}"
+                    "(only {available_days} day(s) available)."
+                )
 
             # Compute daily log returns
-            ticker_data['LogReturn'] = np.log(ticker_data[price_col] / ticker_data[price_col].shift(1))
-            log_returns = ticker_data['LogReturn'].dropna()
+            ticker_data["LogReturn"] = np.log(
+                ticker_data[price_col] / ticker_data[price_col].shift(1)
+            )
+            log_returns = ticker_data["LogReturn"].dropna()
 
             daily_drift = log_returns.mean()
             daily_volatility = log_returns.std()
@@ -155,9 +159,11 @@
 
     return results
 
-def add_drift_and_volatility(df: pd.DataFrame, lookback_days: int = 252) -> pd.DataFrame:
-    """
-    Takes a DataFrame of tickers and adds annualized drift and volatility columns.
+
+def add_drift_and_volatility(
+    df: pd.DataFrame, lookback_days: int = 252
+) -> pd.DataFrame:
+    """Takes a DataFrame of tickers and adds annualized drift and volatility columns.
 
     Args:
         df (pd.DataFrame): DataFrame with the following columns:
@@ -173,17 +179,22 @@
         pd.DataFrame: The original DataFrame with two new columns 'drift' and 'volatility'.
     """
 
-    tickers = df['ticker'].tolist()
-
-    # Reuse the get_drift_and_volatility function you have or the version that downloads all tickers at once:
+    tickers = df["ticker"].tolist()
+
+    # Reuse the get_drift_and_volatility function you have or the version that downloads all
+    # tickers at once:
     drift_vol_dict = get_drift_and_volatility(tickers, lookback_days=lookback_days)
 
     # Map results back to DataFrame, assign NaN for tickers with missing data
-    df['drift'] = df['ticker'].map(lambda x: drift_vol_dict.get(x, (float('nan'), float('nan')))[0])
-    df['volatility'] = df['ticker'].map(lambda x: drift_vol_dict.get(x, (float('nan'), float('nan')))[1])
+    df["drift"] = df["ticker"].map(
+        lambda x: drift_vol_dict.get(x, (float("nan"), float("nan")))[0]
+    )
+    df["volatility"] = df["ticker"].map(
+        lambda x: drift_vol_dict.get(x, (float("nan"), float("nan")))[1]
+    )
 
     return df
->>>>>>> d99ec941
+
 
 def fetch_market_data():
     """_summary_
@@ -201,10 +212,5 @@
     """
     ftse_df = fetch_ftse_tickers()
     market_data_df = fetch_yf_data(ftse_df)
-<<<<<<< HEAD
-    market_data_df["volatility"] = 0.2
-    market_data_df["drift"] = 0
-=======
     market_data_df = add_drift_and_volatility(market_data_df)
->>>>>>> d99ec941
     return market_data_df